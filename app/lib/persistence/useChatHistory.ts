--- conflicted
+++ resolved
@@ -121,7 +121,6 @@
         console.log(error);
       }
     },
-<<<<<<< HEAD
     importChat: async (description: string, messages:Message[]) => {
       if (!db) {
         return;
@@ -157,8 +156,6 @@
       document.body.removeChild(a);
       URL.revokeObjectURL(url);
     }
-=======
->>>>>>> 7fc8e40c
   };
 }
 
