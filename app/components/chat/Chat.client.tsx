--- conflicted
+++ resolved
@@ -14,12 +14,9 @@
 import { createScopedLogger, renderLogger } from '~/utils/logger';
 import { BaseChat } from './BaseChat';
 import Cookies from 'js-cookie';
-<<<<<<< HEAD
 import { useWaitForLoading } from '~/lib/hooks/useWaitForLoading';
 import type { IToolsConfig } from '~/utils/types';
-=======
 import type { ProviderInfo } from '~/utils/types';
->>>>>>> 57c02362
 
 const toastAnimation = cssTransition({
   enter: 'animated fadeInRight',
@@ -221,11 +218,8 @@
        * manually reset the input and we'd have to manually pass in file attachments. However, those
        * aren't relevant here.
        */
-<<<<<<< HEAD
-      append({ role: 'user', content: `[Model: ${model}]\n\n[Provider: ${provider}]\n\n${diff}\n\n${_input}`,annotations });
-=======
-      append({ role: 'user', content: `[Model: ${model}]\n\n[Provider: ${provider.name}]\n\n${diff}\n\n${_input}` });
->>>>>>> 57c02362
+
+      append({ role: 'user', content: `[Model: ${model}]\n\n[Provider: ${provider.name}]\n\n${diff}\n\n${_input}`,annotations });
 
       /**
        * After sending a new message we reset all modifications since the model
